--- conflicted
+++ resolved
@@ -2,11 +2,7 @@
 import inspect
 import sys
 import warnings
-<<<<<<< HEAD
-from collections.abc import Iterable
 import typing as ty
-=======
->>>>>>> b318e93e
 
 import numpy as np
 
