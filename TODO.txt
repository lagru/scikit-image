--- conflicted
+++ resolved
@@ -1,12 +1,5 @@
 Version 0.25
 ------------
-<<<<<<< HEAD
-* In `skimage/util/compare.py`, remove deprecated parameter `image2` as
-  well as `test_compare_images_replaced_param` in `skimage/util/tests/test_compare.py`
-  (and all `pytest.warns(FutureWarning)` context managers there).
-  Make all arguments from `method` (inclusive) keyword-only:
-  `compare_images(image0, image1, *, method='diff', ...)`.
-=======
 * In `skimage/feature/util.py`, remove deprecated function `plot_matches` as
   well as `test_plot_matches` in `skimage/feature/tests/test_util.py`.
 * Remove deprecated `skimage.morphology._skeletonize.skeletonize_3d` and
@@ -15,7 +8,11 @@
   and remove `test_gaussian.py::test_deprecated_gaussian_output`.
   Make arguments after the deprecated `output` parameter, keyword only:
   `gaussian(image, sigma, *, ...)`.
->>>>>>> f703f112
+* In `skimage/util/compare.py`, remove deprecated parameter `image2` as
+  well as `test_compare_images_replaced_param` in `skimage/util/tests/test_compare.py`
+  (and all `pytest.warns(FutureWarning)` context managers there).
+  Make all arguments from `method` (inclusive) keyword-only:
+  `compare_images(image0, image1, *, method='diff', ...)`.
 
 Version 0.26
 ------------
