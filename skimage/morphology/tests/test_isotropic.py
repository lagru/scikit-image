--- conflicted
+++ resolved
@@ -2,13 +2,8 @@
 from numpy.testing import assert_array_equal
 
 from skimage import color, data, morphology
-<<<<<<< HEAD
-from skimage.morphology import binary, isotropic
+from skimage.morphology import isotropic
 from skimage.util import rescale_to_bool
-=======
-from skimage.morphology import isotropic
-from skimage.util import img_as_bool
->>>>>>> 34782566
 
 img = color.rgb2gray(data.astronaut())
 bw_img = img > 100 / 255.0
@@ -16,23 +11,15 @@
 
 def test_non_square_image():
     isotropic_res = isotropic.isotropic_erosion(bw_img[:100, :200], 3)
-<<<<<<< HEAD
     binary_res = rescale_to_bool(
-        binary.binary_erosion(bw_img[:100, :200], morphology.disk(3))
+        morphology.erosion(bw_img[:100, :200], morphology.disk(3))
     )
-=======
-    binary_res = img_as_bool(morphology.erosion(bw_img[:100, :200], morphology.disk(3)))
->>>>>>> 34782566
     assert_array_equal(isotropic_res, binary_res)
 
 
 def test_isotropic_erosion():
     isotropic_res = isotropic.isotropic_erosion(bw_img, 3)
-<<<<<<< HEAD
-    binary_res = rescale_to_bool(binary.binary_erosion(bw_img, morphology.disk(3)))
-=======
-    binary_res = img_as_bool(morphology.erosion(bw_img, morphology.disk(3)))
->>>>>>> 34782566
+    binary_res = rescale_to_bool(morphology.erosion(bw_img, morphology.disk(3)))
     assert_array_equal(isotropic_res, binary_res)
 
 
@@ -53,44 +40,27 @@
 
 def test_isotropic_erosion_spacing():
     isotropic_res = isotropic.isotropic_dilation(bw_img, 6, spacing=(1, 2))
-<<<<<<< HEAD
     binary_res = rescale_to_bool(
-        binary.binary_dilation(bw_img, _disk_with_spacing(6, spacing=(1, 2)))
-=======
-    binary_res = img_as_bool(
         morphology.dilation(bw_img, _disk_with_spacing(6, spacing=(1, 2)))
->>>>>>> 34782566
     )
     assert_array_equal(isotropic_res, binary_res)
 
 
 def test_isotropic_dilation():
     isotropic_res = isotropic.isotropic_dilation(bw_img, 3)
-<<<<<<< HEAD
-    binary_res = rescale_to_bool(binary.binary_dilation(bw_img, morphology.disk(3)))
-=======
-    binary_res = img_as_bool(morphology.dilation(bw_img, morphology.disk(3)))
->>>>>>> 34782566
+    binary_res = rescale_to_bool(morphology.dilation(bw_img, morphology.disk(3)))
     assert_array_equal(isotropic_res, binary_res)
 
 
 def test_isotropic_closing():
     isotropic_res = isotropic.isotropic_closing(bw_img, 3)
-<<<<<<< HEAD
-    binary_res = rescale_to_bool(binary.binary_closing(bw_img, morphology.disk(3)))
-=======
-    binary_res = img_as_bool(morphology.closing(bw_img, morphology.disk(3)))
->>>>>>> 34782566
+    binary_res = rescale_to_bool(morphology.closing(bw_img, morphology.disk(3)))
     assert_array_equal(isotropic_res, binary_res)
 
 
 def test_isotropic_opening():
     isotropic_res = isotropic.isotropic_opening(bw_img, 3)
-<<<<<<< HEAD
-    binary_res = rescale_to_bool(binary.binary_opening(bw_img, morphology.disk(3)))
-=======
-    binary_res = img_as_bool(morphology.opening(bw_img, morphology.disk(3)))
->>>>>>> 34782566
+    binary_res = rescale_to_bool(morphology.opening(bw_img, morphology.disk(3)))
     assert_array_equal(isotropic_res, binary_res)
 
 
@@ -98,11 +68,7 @@
     img = np.zeros((20, 20), dtype=bool)
     img[2:19, 2:19] = True
     isotropic_res = isotropic.isotropic_erosion(img, 9)
-<<<<<<< HEAD
-    binary_res = rescale_to_bool(binary.binary_erosion(img, morphology.disk(9)))
-=======
-    binary_res = img_as_bool(morphology.erosion(img, morphology.disk(9)))
->>>>>>> 34782566
+    binary_res = rescale_to_bool(morphology.erosion(img, morphology.disk(9)))
     assert_array_equal(isotropic_res, binary_res)
 
 
